# pylint: disable=missing-module-docstring
import pathlib
from setuptools import find_namespace_packages, setup

install_requires = [
<<<<<<< HEAD
    "urllib3==1.26.17",
    "boxsdk==3.9.1",
    "boxsdk[jwt]",
    "docusign-esign==3.24.0",
    "Flask==3.0.0",
    "openpyxl==3.1.2",
    "pandas==2.1.1",
    "psycopg2-binary==2.9.9",
    "PyPDF2-3.0.1",
    "reportlab==3.6.13",
    "xhtml2pdf==0.2.11",
    "xlsx2html==0.4.4",
=======
    'urllib3==1.26.17',
    'boxsdk==3.9.1',
    'boxsdk[jwt]',
    'docusign-esign==3.24.0',
    'Flask==3.0.0',
    'openpyxl==3.1.2',
    'pandas==2.1.1',
    'psycopg2-binary==2.9.9',
    'PyPDF2==3.0.1',
    'reportlab==3.6.13',
    'xhtml2pdf==0.2.11',
    'xlsx2html==0.4.4',
>>>>>>> 25f81ab0
]

setup(
    name="wakalib",
    version="0.3.0a2",
    description=(
        "This is an experimental library thet extends the functionally of a "
        "group of Python libraries. Check the GitHub page for details."
    ),
<<<<<<< HEAD
    long_description=(pathlib.Path(__file__).parent / "README.md").read_text(),
    long_description_content_type="text/markdown",
    packages=find_namespace_packages(include=["wakalib.*"]),
=======
    long_description=(pathlib.Path(__file__).parent / 'README.md').read_text(encoding='utf-8'),
    long_description_content_type='text/markdown',
    packages=find_namespace_packages(include=['wakalib.*']),
>>>>>>> 25f81ab0
    include_package_data=True,
    install_requires=install_requires,
    author="Tsubasa Wakabayashi",
    url="https://github.com/wakaba283/wakalib",
    classifiers=[
        "Development Status :: 2 - Pre-Alpha",
        "License :: OSI Approved :: MIT License",
        "Natural Language :: Japanese",
        "Programming Language :: Python",
        "Programming Language :: Python :: 3.11",
    ],
)
<|MERGE_RESOLUTION|>--- conflicted
+++ resolved
@@ -1,62 +1,41 @@
-# pylint: disable=missing-module-docstring
-import pathlib
-from setuptools import find_namespace_packages, setup
-
-install_requires = [
-<<<<<<< HEAD
-    "urllib3==1.26.17",
-    "boxsdk==3.9.1",
-    "boxsdk[jwt]",
-    "docusign-esign==3.24.0",
-    "Flask==3.0.0",
-    "openpyxl==3.1.2",
-    "pandas==2.1.1",
-    "psycopg2-binary==2.9.9",
-    "PyPDF2-3.0.1",
-    "reportlab==3.6.13",
-    "xhtml2pdf==0.2.11",
-    "xlsx2html==0.4.4",
-=======
-    'urllib3==1.26.17',
-    'boxsdk==3.9.1',
-    'boxsdk[jwt]',
-    'docusign-esign==3.24.0',
-    'Flask==3.0.0',
-    'openpyxl==3.1.2',
-    'pandas==2.1.1',
-    'psycopg2-binary==2.9.9',
-    'PyPDF2==3.0.1',
-    'reportlab==3.6.13',
-    'xhtml2pdf==0.2.11',
-    'xlsx2html==0.4.4',
->>>>>>> 25f81ab0
-]
-
-setup(
-    name="wakalib",
-    version="0.3.0a2",
-    description=(
-        "This is an experimental library thet extends the functionally of a "
-        "group of Python libraries. Check the GitHub page for details."
-    ),
-<<<<<<< HEAD
-    long_description=(pathlib.Path(__file__).parent / "README.md").read_text(),
-    long_description_content_type="text/markdown",
-    packages=find_namespace_packages(include=["wakalib.*"]),
-=======
-    long_description=(pathlib.Path(__file__).parent / 'README.md').read_text(encoding='utf-8'),
-    long_description_content_type='text/markdown',
-    packages=find_namespace_packages(include=['wakalib.*']),
->>>>>>> 25f81ab0
-    include_package_data=True,
-    install_requires=install_requires,
-    author="Tsubasa Wakabayashi",
-    url="https://github.com/wakaba283/wakalib",
-    classifiers=[
-        "Development Status :: 2 - Pre-Alpha",
-        "License :: OSI Approved :: MIT License",
-        "Natural Language :: Japanese",
-        "Programming Language :: Python",
-        "Programming Language :: Python :: 3.11",
-    ],
-)
+# pylint: disable=missing-module-docstring
+import pathlib
+from setuptools import find_namespace_packages, setup
+
+install_requires = [
+    'urllib3==1.26.17',
+    'boxsdk==3.9.1',
+    'boxsdk[jwt]',
+    'docusign-esign==3.24.0',
+    'Flask==3.0.0',
+    'openpyxl==3.1.2',
+    'pandas==2.1.1',
+    'psycopg2-binary==2.9.9',
+    'PyPDF2==3.0.1',
+    'reportlab==3.6.13',
+    'xhtml2pdf==0.2.11',
+    'xlsx2html==0.4.4',
+]
+
+setup(
+    name="wakalib",
+    version="0.3.0a2",
+    description=(
+        "This is an experimental library thet extends the functionally of a "
+        "group of Python libraries. Check the GitHub page for details."
+    ),
+    long_description=(pathlib.Path(__file__).parent / 'README.md').read_text(encoding='utf-8'),
+    long_description_content_type='text/markdown',
+    packages=find_namespace_packages(include=['wakalib.*']),
+    include_package_data=True,
+    install_requires=install_requires,
+    author="Tsubasa Wakabayashi",
+    url="https://github.com/wakaba283/wakalib",
+    classifiers=[
+        "Development Status :: 2 - Pre-Alpha",
+        "License :: OSI Approved :: MIT License",
+        "Natural Language :: Japanese",
+        "Programming Language :: Python",
+        "Programming Language :: Python :: 3.11",
+    ],
+)